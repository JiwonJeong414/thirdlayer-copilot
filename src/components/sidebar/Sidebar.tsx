--- conflicted
+++ resolved
@@ -1,5 +1,5 @@
-import React, { useState } from 'react';
-import Link from 'next/link';
+import React, { useState } from "react";
+import Link from "next/link";
 import {
   Plus,
   Cloud,
@@ -18,18 +18,13 @@
   RefreshCw,
   CheckCircle,
   Loader2,
-<<<<<<< HEAD
   X,
   Zap,
-  Sparkles
-=======
-  X
->>>>>>> cadc3849
-} from 'lucide-react';
-import { useAuth } from '@/contexts/AuthContext';
-import { useChat } from '@/contexts/ChatContext';
-import { useDrive } from '@/contexts/DriveContext';
-<<<<<<< HEAD
+  Sparkles,
+} from "lucide-react";
+import { useAuth } from "@/contexts/AuthContext";
+import { useChat } from "@/contexts/ChatContext";
+import { useDrive } from "@/contexts/DriveContext";
 
 interface SyncResults {
   success: boolean;
@@ -38,40 +33,20 @@
   newFilesAvailable?: number;
   skippedCount?: number;
   totalIndexedFiles?: number;
-  strategy?: 'force_reindex' | 'new_files';
+  strategy?: "force_reindex" | "new_files";
 }
-=======
->>>>>>> cadc3849
 
 export default function Sidebar() {
   const [showUserMenu, setShowUserMenu] = useState(false);
   const [showSyncModal, setShowSyncModal] = useState(false);
-<<<<<<< HEAD
   const [selectedSyncSize, setSelectedSyncSize] = useState(10);
-  const [syncMode, setSyncMode] = useState('new'); // 'new' or 'force'
+  const [syncMode, setSyncMode] = useState("new"); // 'new' or 'force'
   const [isSyncing, setIsSyncing] = useState(false);
   const [syncResults, setSyncResults] = useState<SyncResults | null>(null);
   const [showDriveCleaner, setShowDriveCleaner] = useState(false);
 
-
   const { user, signOut, driveConnection } = useAuth();
   const { indexedFiles, refreshIndexedFiles } = useDrive();
-=======
-  const [selectedSyncSize, setSelectedSyncSize] = useState(25);
-  const [isSyncing, setIsSyncing] = useState(false);
-  const [syncProgress, setSyncProgress] = useState({
-    totalFiles: 0,
-    processedFiles: 0,
-    currentFile: '',
-    embeddingsCreated: 0,
-    skipped: 0,
-    errors: 0,
-    isComplete: false
-  });
-
-  const { user, signOut, driveConnection } = useAuth();
-  const { indexedFiles } = useDrive();
->>>>>>> cadc3849
   const {
     chats,
     currentChat,
@@ -88,153 +63,69 @@
 
   const handleConnect = async () => {
     if (!user) {
-      alert('Please sign in first');
+      alert("Please sign in first");
       return;
     }
 
     try {
-      const response = await fetch('/api/drive/auth-url');
+      const response = await fetch("/api/drive/auth-url");
       if (!response.ok) {
         const errorData = await response.json();
-        throw new Error(errorData.error || 'Failed to get auth URL');
+        throw new Error(errorData.error || "Failed to get auth URL");
       }
-      
+
       const { url } = await response.json();
       window.location.href = url;
     } catch (error) {
-      console.error('Error connecting to Drive:', error);
-      alert(`Failed to connect to Drive: ${error instanceof Error ? error.message : 'Unknown error'}`);
+      console.error("Error connecting to Drive:", error);
+      alert(
+        `Failed to connect to Drive: ${
+          error instanceof Error ? error.message : "Unknown error"
+        }`
+      );
     }
   };
-
-<<<<<<< HEAD
 
   const handleSmartSync = async () => {
     setIsSyncing(true);
     setSyncResults(null);
-  
+
     try {
-      console.log(`Starting smart sync for ${selectedSyncSize} files (mode: ${syncMode})`);
-      
+      console.log(
+        `Starting smart sync for ${selectedSyncSize} files (mode: ${syncMode})`
+      );
+
       const params = new URLSearchParams({
         limit: selectedSyncSize.toString(),
-        ...(syncMode === 'force' && { force: 'true' })
+        ...(syncMode === "force" && { force: "true" }),
       });
-      
+
       const response = await fetch(`/api/drive/sync?${params}`, {
-        method: 'POST',
+        method: "POST",
       });
-      
+
       if (!response.ok) {
-        throw new Error('Smart sync failed');
+        throw new Error("Smart sync failed");
       }
-      
+
       const result = await response.json();
-      console.log('Smart sync completed:', result);
-      
+      console.log("Smart sync completed:", result);
+
       setSyncResults(result);
-      
+
       // FIXED: Refresh the indexed files count immediately
       await refreshIndexedFiles();
-      
+
       // Still auto-refresh page after a delay for full UI update
       setTimeout(() => {
         window.location.reload();
       }, 2000); // Reduced from 3000ms
-      
     } catch (error) {
-      console.error('Smart sync failed:', error);
+      console.error("Smart sync failed:", error);
       setSyncResults({
         success: false,
-        error: error instanceof Error ? error.message : 'Unknown error'
+        error: error instanceof Error ? error.message : "Unknown error",
       });
-=======
-  const handleSync = async (limit: number) => {
-    setIsSyncing(true);
-    setSyncProgress({
-      totalFiles: limit,
-      processedFiles: 0,
-      currentFile: 'Initializing sync...',
-      embeddingsCreated: 0,
-      skipped: 0,
-      errors: 0,
-      isComplete: false
-    });
-
-    // Simulate realistic progress during the actual API call
-    const progressInterval = setInterval(() => {
-      setSyncProgress(prev => {
-        if (prev.isComplete || prev.processedFiles >= prev.totalFiles) return prev;
-        
-        const files = [
-          'Project Documentation.docx',
-          'Meeting Notes - Q4 Planning.txt', 
-          'Technical Specifications.md',
-          'Budget Analysis 2024.xlsx',
-          'User Research Findings.pdf',
-          'API Integration Guide.docx',
-          'Marketing Strategy.pptx',
-          'Product Roadmap.md',
-          'Team Communication Guidelines.txt',
-          'Client Feedback Summary.docx'
-        ];
-        
-        const increment = Math.random() > 0.6 ? 1 : 0;
-        const newProcessed = Math.min(prev.processedFiles + increment, prev.totalFiles - 1); // Leave room for API completion
-        const fileName = files[newProcessed % files.length] || `Document ${newProcessed + 1}.txt`;
-        
-        return {
-          ...prev,
-          processedFiles: newProcessed,
-          currentFile: `Processing: ${fileName}`,
-          embeddingsCreated: prev.embeddingsCreated + (Math.random() > 0.3 ? increment : 0),
-          skipped: prev.skipped + (Math.random() > 0.9 ? increment : 0)
-        };
-      });
-    }, 1200 + Math.random() * 800);
-
-    try {
-      console.log(`🚀 Starting sync for ${limit} files`);
-      
-      const response = await fetch(`/api/drive/sync?limit=${limit}`, {
-        method: 'POST',
-      });
-      
-      clearInterval(progressInterval);
-      
-      if (!response.ok) {
-        throw new Error('Sync failed');
-      }
-      
-      const result = await response.json();
-      console.log('✅ Sync completed:', result);
-      
-      // Update with final real results
-      setSyncProgress({
-        totalFiles: result.totalFilesInDrive || limit,
-        processedFiles: result.processedCount || limit,
-        embeddingsCreated: result.embeddingCount || 0,
-        skipped: result.skippedCount || 0,
-        errors: result.errorCount || 0,
-        isComplete: true,
-        currentFile: `Completed! Indexed ${result.embeddingCount || 0} documents`
-      });
-      
-      // Refresh after showing results
-      setTimeout(() => {
-        window.location.reload();
-      }, 3000);
-      
-    } catch (error) {
-      clearInterval(progressInterval);
-      console.error('❌ Sync failed:', error);
-      setSyncProgress(prev => ({
-        ...prev,
-        currentFile: 'Sync failed - please try again',
-        errors: prev.errors + 1,
-        isComplete: true
-      }));
->>>>>>> cadc3849
     } finally {
       setIsSyncing(false);
     }
@@ -250,13 +141,13 @@
 
   const handleDeleteChat = async (chatId: string, e: React.MouseEvent) => {
     e.stopPropagation();
-    if (confirm('Are you sure you want to delete this chat?')) {
+    if (confirm("Are you sure you want to delete this chat?")) {
       await deleteChat(chatId);
     }
   };
 
   const handleSignOut = async () => {
-    if (confirm('Are you sure you want to sign out?')) {
+    if (confirm("Are you sure you want to sign out?")) {
       await signOut();
     }
   };
@@ -272,7 +163,7 @@
             </div>
             <span className="text-white font-medium">Ollama Chat</span>
           </div>
-          <button 
+          <button
             onClick={handleNewChat}
             className="p-1 hover:bg-gray-700 rounded text-gray-400 hover:text-white transition-colors"
             title="New Chat"
@@ -280,7 +171,7 @@
             <Plus className="w-4 h-4" />
           </button>
         </div>
-        
+
         {/* Model Selection */}
         <div className="bg-gray-700 rounded-lg p-3 mb-4">
           <div className="flex items-center justify-between">
@@ -308,11 +199,7 @@
           </div>
         </div>
 
-<<<<<<< HEAD
         {/* Google Drive Panel */}
-=======
-        {/* Google Drive Panel - Always Open */}
->>>>>>> cadc3849
         <div className="bg-gray-700 rounded-lg p-3 mb-4">
           {/* Drive Header */}
           <div className="flex items-center justify-between mb-3">
@@ -322,10 +209,11 @@
               ) : (
                 <CloudOff className="w-4 h-4 text-gray-400" />
               )}
-              <span className="text-sm font-medium text-white">Google Drive</span>
-<<<<<<< HEAD
-            </div>
-            
+              <span className="text-sm font-medium text-white">
+                Google Drive
+              </span>
+            </div>
+
             <div className="flex items-center space-x-1">
               {driveConnection.isConnected ? (
                 <button
@@ -338,7 +226,7 @@
                   ) : (
                     <Zap className="w-3 h-3" />
                   )}
-                  <span>{isSyncing ? 'Syncing' : 'Smart Sync'}</span>
+                  <span>{isSyncing ? "Syncing" : "Smart Sync"}</span>
                 </button>
               ) : (
                 <button
@@ -358,7 +246,7 @@
             >
               <Link href="/cleaner" className="...">
                 <Sparkles className="w-4 h-4" />
-                  Drive Cleaner
+                Drive Cleaner
               </Link>
             </button>
           )}
@@ -370,80 +258,25 @@
                 <span>Indexed Files</span>
                 <span>{indexedFiles.length}</span>
               </div>
-              
+
               {/* Add Drive Cleaner buttons */}
               <div className="flex items-center space-x-2 mt-2">
                 <button
-                  onClick={() => window.location.href = '/cleaner'}
+                  onClick={() => (window.location.href = "/cleaner")}
                   className="flex items-center space-x-1 px-2 py-1 bg-gradient-to-r from-purple-600 to-pink-600 hover:from-purple-700 hover:to-pink-700 text-white rounded text-xs transition-colors"
                   title="AI-powered file cleanup"
                 >
                   <Sparkles className="w-3 h-3" />
                   <span>AI Clean</span>
                 </button>
-                
+
                 <button
-                  onClick={() => window.location.href = '/cleaner?mode=batch'}
+                  onClick={() => (window.location.href = "/cleaner?mode=batch")}
                   className="flex items-center space-x-1 px-2 py-1 bg-orange-600 hover:bg-orange-700 text-white rounded text-xs transition-colors"
                   title="Quick cleanup suggestions"
                 >
                   <Zap className="w-3 h-3" />
                   <span>Quick</span>
-=======
-            </div>
-            
-            <div className="flex items-center space-x-1">
-              {driveConnection.isConnected ? (
-                <button
-                  onClick={() => setShowSyncModal(true)}
-                  disabled={isSyncing}
-                  className="flex items-center space-x-1 px-2 py-1 bg-blue-600 hover:bg-blue-700 disabled:bg-blue-800 disabled:cursor-not-allowed text-white rounded text-xs transition-colors"
-                >
-                  {isSyncing ? (
-                    <Loader2 className="w-3 h-3 animate-spin" />
-                  ) : (
-                    <RefreshCw className="w-3 h-3" />
-                  )}
-                  <span>{isSyncing ? 'Syncing' : 'Sync'}</span>
-                </button>
-              ) : (
-                <button
-                  onClick={handleConnect}
-                  className="px-2 py-1 bg-blue-600 hover:bg-blue-700 text-white rounded text-xs transition-colors"
-                >
-                  Connect
-                </button>
-              )}
-            </div>
-          </div>
-
-          {/* Drive Status */}
-          {driveConnection.isConnected ? (
-            <div className="space-y-3">
-              {/* Simple Stats */}
-              <div className="flex items-center justify-between text-xs">
-                <span className="text-gray-400">{indexedFiles.length} documents indexed</span>
-                <div className="flex items-center space-x-1 text-green-400">
-                  <CheckCircle className="w-3 h-3" />
-                  <span>Ready</span>
-                </div>
-              </div>
-
-              {/* Drive Search Toggle */}
-              <div className="flex items-center justify-between">
-                <span className="text-xs text-gray-400">Search Drive</span>
-                <button
-                  onClick={() => setDriveSearchEnabled(!driveSearchEnabled)}
-                  className={`relative inline-flex h-4 w-7 items-center rounded-full transition-colors ${
-                    driveSearchEnabled ? 'bg-blue-600' : 'bg-gray-600'
-                  }`}
-                >
-                  <span
-                    className={`inline-block h-3 w-3 transform rounded-full bg-white transition-transform ${
-                      driveSearchEnabled ? 'translate-x-4' : 'translate-x-0.5'
-                    }`}
-                  />
->>>>>>> cadc3849
                 </button>
               </div>
             </div>
@@ -476,21 +309,19 @@
               onClick={() => handleChatClick(chat.id)}
               className={`p-3 rounded-lg mb-1 cursor-pointer transition-colors group ${
                 currentChat?.id === chat.id
-                  ? 'bg-gray-700 border-l-2 border-blue-500'
-                  : 'hover:bg-gray-700 hover:bg-opacity-50'
+                  ? "bg-gray-700 border-l-2 border-blue-500"
+                  : "hover:bg-gray-700 hover:bg-opacity-50"
               }`}
             >
               <div className="flex items-center justify-between">
                 <div className="flex-1 min-w-0">
-                  <p className="text-sm text-white truncate">
-                    {chat.summary}
-                  </p>
+                  <p className="text-sm text-white truncate">{chat.summary}</p>
                   <p className="text-xs text-gray-400">
                     {new Date(chat.updatedAt).toLocaleDateString()}
                   </p>
                 </div>
                 <div className="flex items-center space-x-1 opacity-0 group-hover:opacity-100 transition-opacity">
-                  <button 
+                  <button
                     onClick={(e) => handleDeleteChat(chat.id, e)}
                     className="p-1 hover:bg-gray-600 rounded text-gray-400 hover:text-white"
                     title="Delete chat"
@@ -526,18 +357,18 @@
             )}
           </div>
         </div>
-        
+
         {/* User Profile Section */}
         <div className="relative">
-          <div 
+          <div
             onClick={() => setShowUserMenu(!showUserMenu)}
             className="flex items-center justify-between p-2 hover:bg-gray-700 rounded-lg cursor-pointer transition-colors"
           >
             <div className="flex items-center space-x-3">
               {user?.photoURL ? (
-                <img 
-                  src={user.photoURL} 
-                  alt="Profile" 
+                <img
+                  src={user.photoURL}
+                  alt="Profile"
                   className="w-8 h-8 rounded-full"
                 />
               ) : (
@@ -547,11 +378,9 @@
               )}
               <div className="flex-1 min-w-0">
                 <p className="text-sm text-gray-300 font-medium truncate">
-                  {user?.displayName || 'User'}
+                  {user?.displayName || "User"}
                 </p>
-                <p className="text-xs text-gray-500 truncate">
-                  {user?.email}
-                </p>
+                <p className="text-xs text-gray-500 truncate">{user?.email}</p>
               </div>
             </div>
             <MoreHorizontal className="w-4 h-4 text-gray-400" />
@@ -560,7 +389,7 @@
           {/* User Menu Dropdown */}
           {showUserMenu && (
             <div className="absolute bottom-full left-0 right-0 mb-2 bg-gray-700 rounded-lg shadow-lg border border-gray-600 py-1 z-50">
-              <button 
+              <button
                 onClick={(e) => {
                   e.stopPropagation();
                   setShowUserMenu(false);
@@ -570,7 +399,7 @@
                 <Settings className="w-4 h-4" />
                 <span>Settings</span>
               </button>
-              <button 
+              <button
                 onClick={(e) => {
                   e.stopPropagation();
                   setShowUserMenu(false);
@@ -581,7 +410,7 @@
                 <span>Help & Support</span>
               </button>
               <div className="border-t border-gray-600 my-1"></div>
-              <button 
+              <button
                 onClick={(e) => {
                   e.stopPropagation();
                   setShowUserMenu(false);
@@ -599,13 +428,12 @@
 
       {/* Click outside to close user menu */}
       {showUserMenu && (
-        <div 
-          className="fixed inset-0 z-40" 
+        <div
+          className="fixed inset-0 z-40"
           onClick={() => setShowUserMenu(false)}
         />
       )}
 
-<<<<<<< HEAD
       {/* Smart Sync Modal */}
       {showSyncModal && (
         <div className="fixed inset-0 bg-black/80 backdrop-blur-sm flex items-center justify-center z-50 p-4">
@@ -613,17 +441,9 @@
             {!isSyncing && !syncResults ? (
               <div className="p-6">
                 <div className="flex items-center justify-between mb-6">
-                  <h3 className="text-lg font-medium text-white">Smart Sync Drive</h3>
-=======
-      {/* Sync Modal */}
-      {showSyncModal && (
-        <div className="fixed inset-0 bg-black/80 backdrop-blur-sm flex items-center justify-center z-50 p-4">
-          <div className="bg-gray-800 rounded-lg w-full max-w-md border border-gray-700">
-            {!isSyncing ? (
-              <div className="p-6">
-                <div className="flex items-center justify-between mb-6">
-                  <h3 className="text-lg font-medium text-white">Sync Google Drive</h3>
->>>>>>> cadc3849
+                  <h3 className="text-lg font-medium text-white">
+                    Smart Sync Drive
+                  </h3>
                   <button
                     onClick={() => setShowSyncModal(false)}
                     className="text-gray-400 hover:text-white p-1 rounded hover:bg-gray-700 transition-colors"
@@ -633,59 +453,40 @@
                 </div>
 
                 <div className="space-y-4">
-<<<<<<< HEAD
                   {/* Target Documents */}
                   <div>
                     <label className="text-sm text-gray-400 mb-2 block">
                       New documents to index:
                     </label>
                     <div className="grid grid-cols-4 gap-2">
-                      {[5, 10, 25, 50].map(size => (
+                      {[5, 10, 25, 50].map((size) => (
                         <button
                           key={size}
                           onClick={() => setSelectedSyncSize(size)}
                           className={`p-2 rounded text-center transition-colors ${
                             selectedSyncSize === size
-                              ? 'border-blue-500 bg-blue-500/20 text-blue-300 border'
-                              : 'border-gray-600 bg-gray-700 text-gray-300 hover:border-gray-500 border'
+                              ? "border-blue-500 bg-blue-500/20 text-blue-300 border"
+                              : "border-gray-600 bg-gray-700 text-gray-300 hover:border-gray-500 border"
                           }`}
                         >
                           <div className="text-lg font-medium">{size}</div>
                           <div className="text-xs text-gray-400">docs</div>
-=======
-                  <div>
-                    <label className="text-sm text-gray-400 mb-2 block">Number of files to sync:</label>
-                    <div className="grid grid-cols-3 gap-2">
-                      {[10, 25, 50].map(size => (
-                        <button
-                          key={size}
-                          onClick={() => setSelectedSyncSize(size)}
-                          className={`p-3 rounded border text-center transition-colors ${
-                            selectedSyncSize === size
-                              ? 'border-blue-500 bg-blue-500/20 text-blue-300'
-                              : 'border-gray-600 bg-gray-700 text-gray-300 hover:border-gray-500'
-                          }`}
-                        >
-                          <div className="text-lg font-medium">{size}</div>
-                          <div className="text-xs text-gray-400">
-                            {size === 10 ? '~2 min' : size === 25 ? '~5 min' : '~10 min'}
-                          </div>
->>>>>>> cadc3849
                         </button>
                       ))}
                     </div>
                   </div>
 
-<<<<<<< HEAD
                   {/* Sync Mode */}
                   <div>
-                    <label className="text-sm text-gray-400 mb-2 block">Sync mode:</label>
+                    <label className="text-sm text-gray-400 mb-2 block">
+                      Sync mode:
+                    </label>
                     <div className="space-y-2">
                       <label className="flex items-center space-x-2 cursor-pointer">
                         <input
                           type="radio"
                           value="new"
-                          checked={syncMode === 'new'}
+                          checked={syncMode === "new"}
                           onChange={(e) => setSyncMode(e.target.value)}
                           className="text-blue-500"
                         />
@@ -697,7 +498,7 @@
                         <input
                           type="radio"
                           value="force"
-                          checked={syncMode === 'force'}
+                          checked={syncMode === "force"}
                           onChange={(e) => setSyncMode(e.target.value)}
                           className="text-blue-500"
                         />
@@ -710,17 +511,13 @@
 
                   <div className="bg-gray-700 rounded p-3">
                     <p className="text-sm text-gray-300">
-                      Smart sync will automatically find and index {selectedSyncSize} {syncMode === 'new' ? 'new' : ''} documents from your Drive.
-=======
-                  <div className="bg-gray-700 rounded p-3">
-                    <p className="text-sm text-gray-300">
-                      This will analyze your documents and create embeddings for AI-powered search.
->>>>>>> cadc3849
+                      Smart sync will automatically find and index{" "}
+                      {selectedSyncSize} {syncMode === "new" ? "new" : ""}{" "}
+                      documents from your Drive.
                     </p>
                   </div>
 
                   <button
-<<<<<<< HEAD
                     onClick={handleSmartSync}
                     className="w-full bg-blue-600 hover:bg-blue-700 text-white py-3 rounded font-medium transition-colors"
                   >
@@ -732,8 +529,13 @@
               <div className="p-6">
                 <div className="text-center mb-6">
                   <Loader2 className="w-8 h-8 text-blue-400 animate-spin mx-auto mb-3" />
-                  <h3 className="text-lg font-medium text-white">Smart Syncing</h3>
-                  <p className="text-sm text-gray-400">Finding and indexing {syncMode === 'new' ? 'new' : ''} documents...</p>
+                  <h3 className="text-lg font-medium text-white">
+                    Smart Syncing
+                  </h3>
+                  <p className="text-sm text-gray-400">
+                    Finding and indexing {syncMode === "new" ? "new" : ""}{" "}
+                    documents...
+                  </p>
                 </div>
 
                 <div className="bg-gray-700 rounded p-3">
@@ -751,7 +553,7 @@
                     <X className="w-8 h-8 text-red-400 mx-auto mb-3" />
                   )}
                   <h3 className="text-lg font-medium text-white">
-                    {syncResults?.success ? 'Sync Completed' : 'Sync Failed'}
+                    {syncResults?.success ? "Sync Completed" : "Sync Failed"}
                   </h3>
                 </div>
 
@@ -760,32 +562,43 @@
                     <div className="bg-gray-700 rounded p-3">
                       <div className="grid grid-cols-2 gap-3 text-center text-sm">
                         <div>
-                          <div className="text-lg font-medium text-green-400">{syncResults.embeddingCount}</div>
+                          <div className="text-lg font-medium text-green-400">
+                            {syncResults.embeddingCount}
+                          </div>
                           <div className="text-gray-400">Indexed</div>
                         </div>
                         <div>
-                          <div className="text-lg font-medium text-blue-400">{syncResults.newFilesAvailable}</div>
+                          <div className="text-lg font-medium text-blue-400">
+                            {syncResults.newFilesAvailable}
+                          </div>
                           <div className="text-gray-400">Available</div>
                         </div>
                         <div>
-                          <div className="text-lg font-medium text-yellow-400">{syncResults.skippedCount}</div>
+                          <div className="text-lg font-medium text-yellow-400">
+                            {syncResults.skippedCount}
+                          </div>
                           <div className="text-gray-400">Skipped</div>
                         </div>
                         <div>
-                          <div className="text-lg font-medium text-purple-400">{syncResults.totalIndexedFiles}</div>
+                          <div className="text-lg font-medium text-purple-400">
+                            {syncResults.totalIndexedFiles}
+                          </div>
                           <div className="text-gray-400">Total</div>
                         </div>
                       </div>
                     </div>
-                    
+
                     <div className="text-xs text-gray-400 text-center">
-                      Strategy: {syncResults.strategy === 'force_reindex' ? 'Force reindex' : 'New files only'}
+                      Strategy:{" "}
+                      {syncResults.strategy === "force_reindex"
+                        ? "Force reindex"
+                        : "New files only"}
                     </div>
                   </div>
                 ) : (
                   <div className="bg-red-900/30 border border-red-700 rounded p-3">
                     <p className="text-sm text-red-300">
-                      {syncResults?.error || 'Unknown error occurred'}
+                      {syncResults?.error || "Unknown error occurred"}
                     </p>
                   </div>
                 )}
@@ -796,94 +609,13 @@
                     setSyncResults(null);
                   }}
                   className={`w-full py-2 rounded font-medium transition-colors mt-4 ${
-                    syncResults?.success 
-                      ? 'bg-green-600 hover:bg-green-700 text-white'
-                      : 'bg-gray-600 hover:bg-gray-700 text-white'
+                    syncResults?.success
+                      ? "bg-green-600 hover:bg-green-700 text-white"
+                      : "bg-gray-600 hover:bg-gray-700 text-white"
                   }`}
                 >
-                  {syncResults?.success ? 'Done' : 'Close'}
+                  {syncResults?.success ? "Done" : "Close"}
                 </button>
-=======
-                    onClick={() => handleSync(selectedSyncSize)}
-                    className="w-full bg-blue-600 hover:bg-blue-700 text-white py-3 rounded font-medium transition-colors"
-                  >
-                    Start Sync ({selectedSyncSize} files)
-                  </button>
-                </div>
-              </div>
-            ) : (
-              <div className="p-6">
-                <div className="text-center mb-6">
-                  <Loader2 className="w-8 h-8 text-blue-400 animate-spin mx-auto mb-3" />
-                  <h3 className="text-lg font-medium text-white">Syncing Documents</h3>
-                  <p className="text-sm text-gray-400">Processing your files...</p>
-                </div>
-
-                <div className="mb-4">
-                  <div className="flex justify-between text-sm text-gray-400 mb-1">
-                    <span>Progress</span>
-                    <span>{syncProgress.processedFiles} / {syncProgress.totalFiles}</span>
-                  </div>
-                  <div className="w-full bg-gray-700 rounded-full h-2">
-                    <div 
-                      className="bg-blue-500 h-2 rounded-full transition-all duration-300"
-                      style={{ width: `${Math.min((syncProgress.processedFiles / syncProgress.totalFiles) * 100, 100)}%` }}
-                    ></div>
-                  </div>
-                  <div className="text-center mt-1">
-                    <span className="text-lg font-medium text-white">
-                      {Math.round(Math.min((syncProgress.processedFiles / syncProgress.totalFiles) * 100, 100))}%
-                    </span>
-                  </div>
-                </div>
-
-                <div className="bg-gray-700 rounded p-3 mb-4">
-                  <p className="text-sm text-gray-400">Status:</p>
-                  <p className="text-sm text-white break-all">{syncProgress.currentFile}</p>
-                </div>
-
-                <div className="grid grid-cols-3 gap-3 text-center">
-                  <div className="bg-gray-700 rounded p-2">
-                    <div className="text-lg font-medium text-green-400">{syncProgress.embeddingsCreated}</div>
-                    <div className="text-xs text-gray-400">Indexed</div>
-                  </div>
-                  <div className="bg-gray-700 rounded p-2">
-                    <div className="text-lg font-medium text-yellow-400">{syncProgress.skipped}</div>
-                    <div className="text-xs text-gray-400">Skipped</div>
-                  </div>
-                  <div className="bg-gray-700 rounded p-2">
-                    <div className="text-lg font-medium text-red-400">{syncProgress.errors}</div>
-                    <div className="text-xs text-gray-400">Errors</div>
-                  </div>
-                </div>
-
-                {syncProgress.isComplete && (
-                  <div className="mt-4">
-                    <div className="flex items-center justify-center space-x-2 text-green-400 mb-3">
-                      <CheckCircle className="w-5 h-5" />
-                      <span className="font-medium">Sync completed!</span>
-                    </div>
-                    <button
-                      onClick={() => {
-                        setShowSyncModal(false);
-                        // Reset for next time
-                        setSyncProgress({
-                          totalFiles: 0,
-                          processedFiles: 0,
-                          currentFile: '',
-                          embeddingsCreated: 0,
-                          skipped: 0,
-                          errors: 0,
-                          isComplete: false
-                        });
-                      }}
-                      className="w-full bg-green-600 hover:bg-green-700 text-white py-2 rounded font-medium transition-colors"
-                    >
-                      Done
-                    </button>
-                  </div>
-                )}
->>>>>>> cadc3849
               </div>
             )}
           </div>
